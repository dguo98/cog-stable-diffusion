import os
from typing import List

import numpy as np
import torch
from cog import BasePredictor, Input, Path
from diffusers import PNDMScheduler
from PIL import Image

from image_to_image import StableDiffusionImg2ImgPipeline

MODEL_CACHE = "diffusers-cache"

def preprocess(image):
    w, h = image.size
    w, h = map(lambda x: x - x % 32, (w, h))  # resize to integer multiple of 32
    image = image.resize((w, h), resample=Image.LANCZOS)
    image = np.array(image).astype(np.float32) / 255.0
    image = image[None].transpose(0, 3, 1, 2)
    image = torch.from_numpy(image)
    return 2.0 * image - 1.0


class Predictor(BasePredictor):
    def setup(self):
        """Load the model into memory to make running multiple predictions efficient"""
        print("Loading pipeline...")
        self.log_dir = Path("/tmp/cog-stable-diffusion")
        self.log_dir.mkdir(exist_ok=True)

        scheduler = PNDMScheduler()
        self.pipe = StableDiffusionImg2ImgPipeline.from_pretrained(
            "CompVis/stable-diffusion-v1-4",
            cache_dir=MODEL_CACHE,
            scheduler=scheduler,
            revision="fp16",
            torch_dtype=torch.float16,
            local_files_only=True,
            revision="fp16",
            torch_dtype=torch.float16,
        ).to("cuda")

    @torch.inference_mode()
    @torch.cuda.amp.autocast()
    def predict(
        self,
        prompt: str = Input(description="Input prompt", default=""),
        init_image: Path = Input(
            description="Inital image to generate variations of.", default=None
        ),
        strength: float = Input(
            description="Strength for noising/unnoising. 1.0 corresponds to full destruction of information in init image.",
            default=0.8,
            ge=0.0,
            le=1.0,
        ),
        width: int = Input(
            description="Width of output image",
            default=512,
            choices=[256, 384, 512, 640, 768, 896, 1024],
        ),
        height: int = Input(
            description="Height of output image",
            default=512,
            choices=[256, 384, 512, 640, 768, 896, 1024],
        ),
        num_outputs: int = Input(
<<<<<<< HEAD
            description="Number of images to output", choices=[1, 4, 16], default=1
=======
            description="Number of images to output", choices=[1, 4], default=1
>>>>>>> 113bf04b
        ),
        num_inference_steps: int = Input(
            description="Number of denoising steps", ge=1, le=500, default=100
        ),
        guidance_scale: float = Input(
            description="Scale for classifier-free guidance", ge=1, le=20, default=7.5
        ),
        width: int = Input(
            description="Width of output image",
            choices=[128, 256, 512, 768, 1024],
            default=512,
        ),
        height: int = Input(
            description="Height of output image",
            choices=[128, 256, 512, 768],
            default=512,
        ),
        seed: int = Input(
            description="Random seed. Leave blank to randomize the seed", default=None
        ),
    ) -> List[Path]:
        """Run a single prediction on the model"""
        if seed is None:
            seed = int.from_bytes(os.urandom(2), "big")
        generator = torch.Generator("cuda").manual_seed(seed)
        print(f"Using seed: {seed}")

        if init_image is not None:
            init_image = Image.open(init_image).convert("RGB")
            init_image = preprocess(init_image)
            width, height = init_image.shape[2], init_image.shape[3]
        else:
            init_image = torch.randn(
                1,
                3,
                height,
                width,
                dtype=torch.float16,
                generator=generator,
                device="cuda",
            )
            strength = 1.0  # disable noising

        print(f"Using resolution of {width}x{height} for generation dimensions.")
        prompt = [prompt] * num_outputs
<<<<<<< HEAD

        output = self.pipe(
            prompt=prompt,
            init_image=init_image,
            strength=strength,
            num_inference_steps=num_inference_steps,
            guidance_scale=guidance_scale,
            generator=generator,
            output_type="pil",
        )
=======
        generator = torch.Generator("cuda").manual_seed(seed)

        with autocast("cuda"):
            output = self.pipe(
                prompt,
                width=width,
                height=height,
                guidance_scale=guidance_scale,
                generator=generator,
                num_inference_steps=num_inference_steps,
            )
            if any(output["nsfw_content_detected"]):
                raise Exception("NSFW content detected, please try a different prompt")
>>>>>>> 113bf04b

        output_paths = []
        for i, sample in enumerate(output["sample"]):
            output_path = self.log_dir / f"out-{i:03d}.png"
            sample.save(output_path)
            output_paths.append(Path(output_path))

        return output_paths<|MERGE_RESOLUTION|>--- conflicted
+++ resolved
@@ -65,11 +65,7 @@
             choices=[256, 384, 512, 640, 768, 896, 1024],
         ),
         num_outputs: int = Input(
-<<<<<<< HEAD
-            description="Number of images to output", choices=[1, 4, 16], default=1
-=======
             description="Number of images to output", choices=[1, 4], default=1
->>>>>>> 113bf04b
         ),
         num_inference_steps: int = Input(
             description="Number of denoising steps", ge=1, le=500, default=100
@@ -115,7 +111,6 @@
 
         print(f"Using resolution of {width}x{height} for generation dimensions.")
         prompt = [prompt] * num_outputs
-<<<<<<< HEAD
 
         output = self.pipe(
             prompt=prompt,
@@ -126,21 +121,7 @@
             generator=generator,
             output_type="pil",
         )
-=======
-        generator = torch.Generator("cuda").manual_seed(seed)
 
-        with autocast("cuda"):
-            output = self.pipe(
-                prompt,
-                width=width,
-                height=height,
-                guidance_scale=guidance_scale,
-                generator=generator,
-                num_inference_steps=num_inference_steps,
-            )
-            if any(output["nsfw_content_detected"]):
-                raise Exception("NSFW content detected, please try a different prompt")
->>>>>>> 113bf04b
 
         output_paths = []
         for i, sample in enumerate(output["sample"]):
